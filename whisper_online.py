--- conflicted
+++ resolved
@@ -628,19 +628,7 @@
     duration = len(load_audio(audio_path))/SAMPLING_RATE
     logging.info("Audio duration is: %2.2f seconds" % duration)
 
-<<<<<<< HEAD
-    asr = asr_factory(args, logfile=logfile)
-    language = args.lan
-
-    if args.task == "translate":
-        asr.set_translate_task()
-        tgt_language = "en"  # Whisper translates into English
-    else:
-        tgt_language = language  # Whisper transcribes in this language
-
-=======
     asr, online = asr_factory(args, logfile=logfile)
->>>>>>> 782d281b
     min_chunk = args.min_chunk_size
 
     # load the audio into the LRU cache before we start the timer
